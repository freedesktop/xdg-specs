<?xml version="1.0"?>
<book xml:id="index" xmlns="http://docbook.org/ns/docbook" version="5.0">
	<bookinfo>
		<title>Secrets Service API Draft</title>
		<releaseinfo>
			Secrets Service 0.1 DRAFT
		</releaseinfo>

		<authorgroup>
		<author>
			<firstname>Stef</firstname>
			<surname>Walter</surname>
			<affiliation>
				<jobtitle>GNOME Keyring Developer</jobtitle>
				<address>
					<email>stef@memberwebs.com</email>
				</address>
			</affiliation>
		</author>
		<author>
			<firstname>Michael</firstname>
			<surname>Leupold</surname>
			<affiliation>
				<jobtitle>KWallet Developer</jobtitle>
				<address>
					<email>lemma@confuego.org</email>
				</address>
			</affiliation>
		</author>
		</authorgroup>

		<copyright>
			<year>2008-2009</year>
			<holder>The Secrets Service API Authors</holder>
		</copyright>

	</bookinfo>

	<part xml:id="description">
		<title>API Documentation</title>
		<chapter>
			<title>Introduction</title>

			<para>The Secret Service API allows client applications to store secrets securely in a
			service running in the user's login session. </para>

			<para>The secrets are usually stored in an encrypted manner by the service. The
			service may need to be unlocked by the user before the secrets become available
			for retrieval by client applications.</para>

			<para>The Secret Service stores a secret along with a set of lookup attributes.
			The attributes can be used to lookup and retrieve a secret at a later date. The
			lookup attributes are not treated as secret material, and the service may choose
			to not encrypt attributes when storing them to disk.</para>

			<para>This API was desigened by GNOME and KDE developers with the goal of having
			a common way to store secrets. Its predecessors are the desktop specific APIs
			used by GNOME Keyring and KWallet.</para>
		</chapter>

		<chapter>
			<title>Secrets</title>

			<para>A secret is something an application wishes to store securely. A good example
			is a password that an application needs to save and use at a later date.</para>

			<para>Within this API a secret value is treated as an array of bytes. It is
			recommended that a secret consist of user readable text, although this API has
			no such requirement.</para>

			<para>Applications wishing to store multiple values as part of a single secret, may
			choose to use a textual format to combine these values into one. For example, the
			'desktop' key file format, or XML or another form of markup.</para>

			<para>Secrets may be <link linkend='transfer-secrets'>encrypted when transferred</link>
			 to the client application and vice versa.</para>

			<para>The <link linkend='type-Secret'><classname>Secret</classname> structure</link> encapsulates
			a secret value along with its transfer encryption parameters.</para>
		</chapter>

		<chapter>
			<title>Collection and Items</title>

			<para>Each secret is stored together with
			<link linkend='lookup-attributes'>lookup attributes</link> and a label. These together
			form an <link linkend='org.freedesktop.Secret.Item'>item</link>.</para>

			<para>A group of items together form a
			<link linkend='org.freedesktop.Secret.Collection'>collection</link>.
			A collection is similar in concept to the terms 'keyring' or 'wallet'.</para>

			<para>Collections and items are represented as DBus objects, and each have their own
			object paths. The object path of a collection or item should not change for its lifetime,
			under normal circumstances.</para>

			<para>It is strongly recommended that client applications use
			<link linkend='lookup-attributes'>lookup attributes</link> to find items rather than
			recording the object path of a stored item. This allows maximum interoperability.</para>

			<para>An item or a collection may be initially in a locked state. When in a locked
			state the item or collection may not be modified in any way, and the secret may not
			be read. Client applications that require access to the secret of a locked item, or
			desire to modify a locked item, should <link linkend='unlocking'>unlock it before use</link>.</para>

			<para>The service must prevent locked collections or items from modification. On
			such an invalid access the
			<link linkend='org.freedesktop.Secret.Error.IsLocked'><errorname>IsLocked</errorname></link>
			 error should be raised.</para>

			<para>Client applications without special requirements should store in the default
			collection. The default collection is always accessible through a
			<link linkend='object-paths'>specific object path</link>.</para>

			<para>A new item can be created with the
			<link linkend='org.freedesktop.Secret.Collection.CreateItem'>
			<function>CreateItem()</function></link>
			method on the Collection interface. When creating an item, the properties of the new
			item are specified. The service may ignore or change these properties when creating
			the item.</para>

			<para>When creating an item, the service may need to prompt the user for additional
			information. In this case, a <link linkend='prompts'>prompt object</link> is returned. It
			must be <link linkend='org.freedesktop.Secret.Prompt.Prompt'>acted upon</link> in order for
			the collection to be created. In this case, the
			<link linkend='org.freedesktop.Secret.Prompt.Completed'>result of the prompt</link>
			will contain the object path of the new item.</para>

			<para>An item can be deleted by calling the
			<link linkend='org.freedesktop.Secret.Item.Delete'><function>Delete()</function></link>
			method on the Item interface.</para>

			<para>When deleting an item, the service may need to prompt the user for additional
			information. In this case, a <link linkend='prompts'>prompt object</link> is returned. It
			must be <link linkend='org.freedesktop.Secret.Prompt.Prompt'>acted upon</link> in order for
			the item to be deleted.</para>

			<para>Client applications with special needs can create a new collection by calling the
			<link linkend='org.freedesktop.Secret.Service.CreateCollection'>
			<function>CreateCollection()</function></link>
			method on the Service interface. When creating a collection, the properties of the new
			collection are specified. The service may ignore or change these properties when creating
			the collection.</para>

			<para>When creating a collection, the service may need to prompt the user for additional
			information. In this case, a <link linkend='prompts'>prompt object</link> is returned. It
			must be <link linkend='org.freedesktop.Secret.Prompt.Prompt'>acted upon</link> in order for
			the collection to be created. In this case, the
			<link linkend='org.freedesktop.Secret.Prompt.Completed'>result of the prompt</link>
			will contain the object path of the new collection.</para>

			<para>A collection can be deleted by calling the
			<link linkend='org.freedesktop.Secret.Collection.Delete'><function>Delete()</function></link>
			method on the Collection interface.</para>

			<para>When deleting a collection, the service may need to prompt the user for additional
			information. In this case, a <link linkend='prompts'>prompt object</link> is returned. It
			must be <link linkend='org.freedesktop.Secret.Prompt.Prompt'>acted upon</link> in order for
			the collection to be deleted.</para>
		</chapter>

		<chapter xml:id="aliases">
			<title>Aliases</title>

			<para>Collections may be accessed via well known aliases. For example an alias
			called <literal>default</literal> tells applications which is the default
			collection to store secrets.</para>

			<para>The aliased collections will be available at a
			<link linkend='object-paths'>well-known DBus object path</link>.</para>

			<para>If an application needs to create a collection with a given alias, this can
			be done in a race free fashion by specifying the alias parameter of the
			<link linkend='org.freedesktop.Secret.Service.CreateCollection'>CreateCollection()</link>
			method on the service interface. If a collection with that alias already exists,
			then it will be returned instead of creating a new one.</para>

			<para>For applications like password managers it can be useful to allow the user to
			configure which collection is associated with which well known alias. To alias or
			unalias a collection use the
			<link linkend='org.freedesktop.Secret.Service.SetAlias'>SetAlias()</link> method on the
			service interface. Use the
			<link linkend='org.freedesktop.Secret.Service.ReadAlias'>ReadAlias()</link> method on the
			service interface to discover which collection is associated with a given alias.</para>
		</chapter>

		<chapter xml:id="lookup-attributes">
			<title>Lookup Attributes</title>

			<para>Attributes can and should be stored with a secret to facilitate lookup
			of the secret at a later date.</para>

			<para>An attribute constists of a name, and a value. Both parts are simple
			strings.</para>

			<para>The service may have additional requirements as to what can be present
			in an attribute name. It is recommended that attribute names are human
			readable, and kept simple for the sake of simplicity.</para>

			<para>During a lookup, attribute names and values are matched via case-sensitive
			string equality.</para>

			<para>It's important to remember that attributes are not part of the secret.
			Services implementing this API will probably store attributes in an unencrypted
			manner in order to support simple and effecient lookups.</para>

			<para>In order to search for items, use the
			<link linkend='org.freedesktop.Secret.Service.SearchItems'><function>SearchItems()</function></link>
			method of the Service interface. The matched items will be returned in two sets. The
			<parameter class='function'>unlocked</parameter> return value will contain the object paths
			of all the items that are not locked. The <parameter class='function'>locked</parameter> return
			value will contain object paths of items that are locked, which can be
			<link linkend='unlocking'>unlocked if desired</link>.</para>

			<para>The
			<link linkend='org.freedesktop.Secret.Collection.SearchItems'><function>SearchItems()</function></link>
			method of the Collection interface is similar, except for it only searches a single collection.</para>

		</chapter>

		<chapter xml:id="sessions">
			<title>Sessions</title>

			<para>A session is established between a client application and a service. A session
			is used to <link linkend='transfer-secrets'>transfer secrets</link> between the client
			application and the service.</para>

			<para>A session is established by calling the service's
			<link linkend='org.freedesktop.Secret.Service.OpenSession'>
			<function>OpenSession()</function></link>
			method. Once established, a session is bound to calling application's connection to
			the DBus session bus.</para>

			<para>A session is closed when the client application disconnects from the DBus
			session bus. Alternatively the client application can call the
			<link linkend='org.freedesktop.Secret.Session.Close'><function>Close()</function></link>
			method on the session interface. Once a session is closed all session specific
			negotiations will be dropped by the service.</para>

			<para>More than one session may opened by a client application, although this is
			not normally necessary.</para>
		</chapter>

		<chapter xml:id='transfer-secrets'>
			<title>Transfer of Secrets</title>

			<para>To access or store secrets, use the
			<link linkend='org.freedesktop.Secret.Item.GetSecret'><function>GetSecret()</function></link>,
			<link linkend='org.freedesktop.Secret.Item.SetSecret'><function>SetSecret()</function></link>
			methods on the item interface, or the
			<link linkend='org.freedesktop.Secret.Service.GetSecrets'><function>GetSecrets()</function></link>,
			method on the service interface.</para>

			<para>You must specify a session when retrieving or storing a secret. The session
			controls how the secret is encoded during transfer. Since this is a D-Bus API, the
			data in all method calls and other accesses in this API will go through multiple
			processes, and may be cached arbitrarilyby the OS or elsewhere.</para>

			<para>The Secrets API has provision to encrypt secrets while in transit between
			the service and the client application. The encryption is not envisioned to withstand
			man in the middle attacks, or other active attacks. It is envisioned to minimize
			storage of plain text secrets in memory and prevent storage plain text storage of
			secrets in a swap file or other caching mechanism.</para>

			<para>Many client applications may choose not to make use of the provisions to
			encrypt secrets in transit. In fact for applications unable to prevent their own
			memory from being paged to disk (eg: Java, C# or Python apps), transfering
			encrypted secrets would be an excersize of questionable value.</para>

			<section>
				<title>Negotiation of Algorithms</title>

				<para>In order to encrypt secrets in transit, the service and the client
				application must agree on an algorithm, and some algorithm specific
				parameters (eg: a key).</para>

				<para>When the client application opens a <link linkend='sessions'>session</link>
				with the service, it calls the
				<link linkend='org.freedesktop.Secret.Service.OpenSession'><function>
				OpenSession()</function></link> method on the service. The algorithms argument to the
				<function>OpenSession()</function> method specifies a set of algorithms to be used
				together for key agreement and encryption. The other arguments are algorithm
				specific.</para>

				<para>If a service does not support a specific set of algorithms, a
				<errorname>org.freedesktop.DBus.Error.NotSupported</errorname>
				error is returned, and the client is free to try another set of algorithms.
				The <emphasis>plain</emphasis> algorithm is almost always supported.</para>

				<para>An algorithm may require that the <function>OpenSession()</function> method is
				called multiple times in succession to be complete. Each iteration transfers
				algorithm specific data back forth between the service and the client. The object path
				'/' is returned from <function>OpenSession()</function> when session negotiation is
				incomplete.</para>

				<para>None of the algorithms documented in this initial version of the specification
				require multiple calls to <function>OpenSession()</function>.</para>

				<para>When <function>OpenSession()</function> completes, it returns the session object
				path along with a valid session object path.</para>

				<para>Once an session algorithm has been negotiated, it is used for all transfer a
				secrets whenever that session is specified along with the
				<link linkend='type-Secret'><classname>secret</classname></link>.</para>
			</section>

			<section>
				<title>Algorithm: plain</title>

				<segmentedlist>
					<?dbhtml list-presentation="list"?>
					<segtitle>Session algorithm</segtitle>
					<segtitle><link linkend='org.freedesktop.Secret.Service.OpenSession'>
					Session input</link></segtitle>
					<segtitle><link linkend='org.freedesktop.Secret.Service.OpenSession'>
					Session output</link></segtitle>
					<segtitle><link linkend='type-Secret'>
					<classname>Secret</classname> parameter</link></segtitle>
					<seglistitem>
						<!-- TODO: literal? -->
						<seg><emphasis>plain</emphasis></seg>
						<seg>empty string</seg>
						<seg>empty string</seg>
						<seg>empty string</seg>
					</seglistitem>
				</segmentedlist>

				<para>The plain algorithm does no encryption whatsoever.</para>

				<para>It is strongly recommended that a service implementing this API support
				the <emphasis>plain</emphasis> algorithm.</para>
			</section>

			<section>
				<title>Algorithm: dh-ietf1024-sha256-aes128-cbc-pkcs7</title>

				<segmentedlist>
					<?dbhtml list-presentation="list"?>
					<segtitle>Session algorithm</segtitle>
					<segtitle><link linkend='org.freedesktop.Secret.Service.OpenSession'>
					Session input</link></segtitle>
					<segtitle><link linkend='org.freedesktop.Secret.Service.OpenSession'>
					Session output</link></segtitle>
					<segtitle><link linkend='type-Secret'>
					<classname>Secret</classname> parameter</link></segtitle>
					<seglistitem>
						<!-- TODO: literal? -->
						<seg><emphasis>dh-ietf1024-sha256-aes128-cbc-pkcs7</emphasis></seg>
						<seg>Client DH pub key as an array of bytes</seg>
						<seg>Service DH pub key as an array of bytes</seg>
						<seg>16 byte AES initialization vector</seg>
					</seglistitem>
				</segmentedlist>

				<para>DH key agreement <citation>rfc2631</citation> is used to create a secret key
				using 1024 bit parameters of the standard IETF 'Second Oakley Group'
				<citation>rfc2409</citation>. The secret key is then digested into a 128-bit key
				appropriate for AES. This is done using HKDF <citation>rfc5869</citation> with NULL
				salt and empty info, using the SHA-2 256 hash algorithm
				<citation>fips-180-3.2008</citation>. The secrets are encrypted using AES
				<citation>fips-197.2001</citation> in cipher block chaining mode with pkcs7 style
				padding <citation>rfc2315</citation>.</para>

				<para>The public keys are transferred as an array of bytes representing an
				unsigned integer of arbitrary size, most-significant byte first (e.g., the
				integer 32768 is represented as the 2-byte string 0x80 0x00)</para>
			</section>

		</chapter>

		<chapter xml:id='unlocking'>
			<title>Locking and Unlocking</title>

			<para>Some items and/or collections may be marked as locked by the service.
			The secrets of locked items cannot be accessed. Additionally, locked items or collections
			cannot be modified by the client application.</para>

			<para>It's up to the service whether to unlock items individually, or collections as a
			whole. The client application should act as if it must unlock each item individually.</para>

			<para>A service may upon unlocking a collection, unlock all items in that collection. If
			a service is not able to unlock an item individually, it should treat a request to unlock
			an item as a request to unlock the connection that the item is in.</para>

			<para>A service may choose to unlock items or collections just for a single client
			application. Alternatively the service may choose to allow any client application to access
			items or collections unlocked by a another client application.</para>

			<para>A client application should always be ready to unlock the items for the secrets
			it needs, or objects it must modify. It must not assume that an item is already unlocked
			for whatever reason.</para>

			<para>A service may lock previously unlocked items for any reason at any time. Usually this
			is done in response to user actions, timeouts, or external actions (such as the computer
			sleeping). The inherent race conditions present due to this are unavoidable, and must be
			handled gracefully.</para>

			<para>In order to unlock an item or collection the service's
			<link linkend='org.freedesktop.Secret.Service.Unlock'>
			<function>Unlock()</function></link>
			method is called with one or more DBus object paths of items or collections. The
			<function>Unlock()</function> will return the DBus object paths of objects it could
			immediately unlock without prompting.</para>

			<para>The <function>Unlock()</function> method may also return a
			<link linkend='org.freedesktop.Secret.Prompt.Prompt'>prompt object</link>. If a prompt
			object is returned, it must be <link linkend='prompts'>acted upon</link> in order to complete
			the unlocking of the remaining objects. The
			<link linkend='org.freedesktop.Secret.Prompt.Completed'>result of the prompt</link>
			will contain the object paths that were successfully unlocked by the prompt.</para>

			<para>In order to lock an item or collection the service's
			<link linkend='org.freedesktop.Secret.Service.Unlock'>
			<function>Lock()</function></link>
			method is called with one or more DBus object paths of items or collections. The
			<function>Lock()</function> will return the DBus object paths of objects it could
			immediately lock without prompting.</para>

			<para>The <function>Lock()</function> method may also return a
			<link linkend='org.freedesktop.Secret.Prompt.Prompt'>prompt object</link>. If a prompt
			object is returned, it must be <link linkend='prompts'>acted upon</link> in order to complete
			the locking of the remaining objects. The
			<link linkend='org.freedesktop.Secret.Prompt.Completed'>result of the prompt</link>
			will contain the object paths that were successfully locked by the prompt.</para>
		</chapter>

		<chapter xml:id='prompts'>
			<title>Prompts and Prompting</title>

			<para>In order to complete various operations, such as unlocking a collection, the
			service may need to prompt the user for additional information, such as a master password.</para>

			<para>The prompts are displayed by the service on behalf of the client application.</para>

			<para>Operations that require a prompt to complete will return a prompt object. The client
			application must then call the
			<link linkend='org.freedesktop.Secret.Prompt.Prompt'><function>Prompt()</function></link>
			method of the prompt object to display the prompt. Client applications can use the
			<parameter class='function'>window-id</parameter>
			argument to display the prompt attached to their application window.</para>

			<para>Once the user provides the additional required information to the prompt, the service
			completes the operation that required the prompt. Then it emits the the
			<link linkend='org.freedesktop.Secret.Prompt.Completed'><function>Completed</function></link>
			signal of the prompt object. The <parameter class='function'>result</parameter> argument of
			the signal contains operation an operation specific result.</para>

			<para>Either the user or the client application can dismiss a prompt. In this case the
			operation that required the additional information is cancelled. The client application
			can dismiss a prompt by calling the
			<link linkend='org.freedesktop.Secret.Prompt.Dismiss'><function>Dismiss()</function></link>
			method of the prompt object. The <function>Completed</function> signal will be emitted
			with its <parameter class='function'>dismissed</parameter> argument set to
			<constant>TRUE</constant>.</para>

			<para>Once the <function>Completed</function> signal is emitted on a prompt object, it
			is no longer valid. Prompt objects are specific to the client application's connection
			to the DBus bus. Once an application disconnects, all its prompts are no longer valid.</para>

			<para>There is an inherent race between the <function>Dismiss()</function> method and the
			<function>Completed</function> signal. An application calling <function>Dismiss()</function>
			must be prepared to handle the fact that the <function>Completed</function> has already been
			emitted (although perhaps not received by the client). In addition the client must be prepared
			to handle the fact that the prompt object is no longer valid.</para>
		</chapter>

		<chapter>
			<title>What's not included in the API</title>

			<para>A service may implement additional DBus interfaces for further capabilities not
			included in this specification. Password management applications or other narrowly
			focused tools should make use of these when necessary.</para>

			<para>This specification does not mandate the use of master passwords to lock a
			collection of secrets. The service may choose to implement any method for locking
			secrets.</para>

			<para>This specification does not mandate any form of access control. The service may
			choose to allow certain applications to access a keyring, and others.</para>

			<para>[TODO: complete]</para>
		</chapter>

		<chapter>
			<title>Notes for Service Implementors</title>

			<para>[TODO: complete]</para>
		</chapter>

	</part>

	<part xml:id="ref-dbus-api">
		<title>D-Bus API Reference</title>

		<chapter xml:id='object-paths'>
			<title>Object Paths</title>

			<para>The various DBus object paths used with the Secret Service API are designed to be human
			readable but not displayed to the user. The object path of an item or collection should
			not change for its lifetime, under normal circumstances.</para>

			<programlisting>/org/freedesktop/secrets</programlisting>
			<para>The object path for the service.</para>

			<programlisting>/org/freedesktop/secrets/collection/<emphasis>xxxx</emphasis></programlisting>
			<para>The object path for a collection, where <emphasis>xxxx</emphasis> represents a
			possibly encoded or truncated version of the initial label of the collection.</para>

			<programlisting>/org/freedesktop/secrets/collection/<emphasis>xxxx</emphasis>/<emphasis>iiii</emphasis></programlisting>
				<para>The object path for an item, where <emphasis>xxxx</emphasis> is the collection (above)
				and <emphasis>iiii</emphasis> is an auto-generated item specific identifier.</para>

			<programlisting>/org/freedesktop/secrets/session/<emphasis>ssss</emphasis></programlisting>
			<para>The object path for a session, where <emphasis>ssss</emphasis> is an auto-generated
			session specific identifier.</para>

			<programlisting>/org/freedesktop/secrets/aliases/default</programlisting>
			<para>The default collection for client applications to store secrets is available under
			this object path in addition to its real object path (above). Other aliases may also be
			present.</para>
		</chapter>

		<xi:include href="reference.xml" xpointer="interfaces" xmlns:xi="http://www.w3.org/2001/XInclude">
			<xi:fallback/>
		</xi:include>
		<xi:include href="reference.xml" xpointer="types" xmlns:xi="http://www.w3.org/2001/XInclude">
			<xi:fallback/>
		</xi:include>
		<xi:include href="reference.xml" xpointer="errors" xmlns:xi="http://www.w3.org/2001/XInclude">
			<xi:fallback/>
		</xi:include>

	</part>
<<<<<<< HEAD
=======

	<xi:include href="xml/annotation-glossary.xml" xmlns:xi="http://www.w3.org/2001/XInclude">
		<xi:fallback/>
	</xi:include>

	<bibliography>
		<title>References</title>

		<bibliomixed>
			<abbrev>rfc2315</abbrev>
			IETF <ulink url="http://www.ietf.org/rfc/rfc2315.txt">RFC 2315</ulink>:
			PKCS #7: Cryptographic Message Syntax Version 1.5
		</bibliomixed>

		<bibliomixed>
			<abbrev>rfc2409</abbrev>
			IETF <ulink url="http://www.ietf.org/rfc/rfc2409.txt">RFC 2409</ulink>:
			The Internet Key Exchange (IKE)
		</bibliomixed>

		<bibliomixed>
			<abbrev>rfc2631</abbrev>
			IETF <ulink url="http://www.ietf.org/rfc/rfc2631.txt">RFC 2631</ulink>:
			Diffie-Hellman Key Agreement Method
		</bibliomixed>

		<bibliomixed>
			<abbrev>rfc5869</abbrev>
			IETF <ulink url="http://www.ietf.org/rfc/rfc5869.txt">RFC 5869</ulink>:
			HMAC-based Extract-and-Expand Key Derivation Function (HKDF)
		</bibliomixed>

		<bibliomixed>
			<abbrev>fips-180-3.2008</abbrev>
			NIST <ulink url="http://csrc.nist.gov/publications/fips/fips180-3/fips180-3_final.pdf">FIPS PUB 180-3</ulink>:
			Secure Hash Standard (SHS), October 2008
		</bibliomixed>

		<bibliomixed>
			<abbrev>fips-197.2001</abbrev>
			NIST <ulink url="http://csrc.nist.gov/publications/fips/fips197/fips-197.pdf">FIPS PUB 197</ulink>:
			Advanced Encryption Standard (AES), November 2001
		</bibliomixed>

	</bibliography>

>>>>>>> 8f5374ca
</book><|MERGE_RESOLUTION|>--- conflicted
+++ resolved
@@ -531,8 +531,6 @@
 		</xi:include>
 
 	</part>
-<<<<<<< HEAD
-=======
 
 	<xi:include href="xml/annotation-glossary.xml" xmlns:xi="http://www.w3.org/2001/XInclude">
 		<xi:fallback/>
@@ -579,5 +577,4 @@
 
 	</bibliography>
 
->>>>>>> 8f5374ca
 </book>